--- conflicted
+++ resolved
@@ -1,13 +1,6 @@
-<<<<<<< HEAD
-import React from 'react';
-
-import { Card } from 'primereact/card';
-import { Chart } from 'primereact/chart';
-=======
 import React from "react";
 import { Card } from "primereact/card";
 import { Chart } from "primereact/chart";
->>>>>>> 8e12281a
 
 const TreasuryCard = () => {
   const header = <span className="p-tag p-tag-success">Active</span>;
